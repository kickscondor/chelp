//
// slotmap.h
//
// A slot map type, based on Sean Barrett's stretchy_buffer, except with a fixed-size freelist, to
// reuse slots. And the idea from that came from Sean Middleditch's blog on slotmaps.
// http://seanmiddleditch.com/data-structures-for-game-developers-the-slot-map/
//
// A WARNING
//
// If you're going to redefine the base constants, don't use the macros to access different types
// of slot maps in the same file. Setup functions to wrap the macros for that slot map.
//
// INTERNALS
//
// So basically, the layout looks like this:
//
//   uint32_t allocated_entries
//   uint32_t filled_entries
//   uint32_t next_free_entry
//   uint32_t total_free_entries
//   user_struct[allocated_entries] items
//
// You can't 'push' on to the slot map. Everything is kept unordered.
// (So you'll need to used linked-list strategies or an external list to order this.)
//
// Another major limitation of this setup is that, since I use 24-bits for the index, you
// can only store 16M objects in this thing.
//
// So, what's the point?
//
// * The ability to have psuedo-pointers (IDs) to all objects in the list - which won't change
//   with realloc of the entire pool.
// * It's basically another memory pool / arena strategy, but remains contiguous. Good for
//   vertex arrays. Good for the CPU cache.
// * Keep memory low? I don't know - there's a 1 byte overhead on each entry.
//
// TODO: Size down the slotmap. What I want to do with this is to make the freelist
// only as big as the difference between the last allocation size and the new
// allocation size. And once the freelist fills completely, then I'll size the
// entire list down.
//
// LICENSE
//
//   This software is dual-licensed to the public domain and under the following
//   license: you are granted a perpetual, irrevocable license to copy, modify,
//   publish, and distribute this file as you see fit.
//
#ifndef SLOTMAP_H
#define SLOTMAP_H

#include "slotbase.h"

typedef struct {
  uint32_t version   : 8;
  uint32_t next_free : 24;
} SLOTMAP_FREE;

// The maximum element ID for a slot map. This is a hard limit of 16 million.
#define SLOTMAP_MAX_ID        0xFFFFFF

// Gets the 0-based array index of an element in the slot map by its 'id'. (You cannot loop through
// a slot map in this order, though. There will be holes with invalid data.)
// Returns: A SLOT_ID.
#define slotmap_index(id)     ((id) & SLOTMAP_MAX_ID)

// Free an entire slot map 'a' from memory. This doesn't just free the slot map metadata -
// everything is freed. Elements are part of the contiguous block of the slot map.
// Returns: NULL.
#define slotmap_free(a)       ((a) ? free(a),0 : 0)

// A count of how many entries in the slot map 'a' have been used in the allocation block.
// Some of these may be freed already, however.
// Returns: A uint32_t.
#define slotmap_used(a)       ((a) ? slotmap__use(a) : 0)

// A count of how many active entries there are with valid data in the slot map 'a'.
// Returns: A uint32_t.
#define slotmap_count(a)      ((a) ? slotmap__use(a) - slotmap__frc(a) : 0)

// A count of how many entries the slot map 'a' already has allocated space for.
// Returns: A uint32_t.
#define slotmap_allocated(a)  ((a) ? slotmap__siz(a) : 0)

// Add a new entry in the slot map 'a' and set SLOT_ID variable 'id' to the ID of the new entry.
// Returns: A pointer to the new item or NULL if the slot map has reached its maximum.
#define slotmap_add(a,id)     slotmap__new(a,id,{})

// Copy an entry 'o' into a new slot in slot map 'a', setting 'id' to the ID of the new entry.
// Returns: A pointer to the new item or NULL if the slot map has reached its maximum.
#define slotmap_copy(a,o,id)  slotmap__new(a,id, { *__item__ = *((__typeof__(a))o); })

// Determine an element's ID by supplying the slot map 'a' that contains it and a pointer 'o'
// to the element itself.
// Returns: A SLOT_ID.
#define slotmap_id(a,o)       slotmap__id((o)-slotmap_array(a), (o)->version)

// Get a pointer to an element by supplying the slot map 'a' that contains it and its SLOT_ID 'id'.
// Returns: A pointer to the element or NULL if the element is not found.
#define slotmap_at(a,id)     (!a ? 0 : ({ \
  SLOT_ID __id__ = slotmap_index(id); \
  __typeof__(a) __item__ = NULL; \
  if (__id__ < slotmap__use(a)) { \
    __item__ = slotmap_array(a) + __id__; \
    __item__ = (__item__->version != (id >> 24) ? NULL : __item__); \
  } \
  __item__; \
}))

// Removes an element with SLOT_ID 'id' from the slot map 'a'.
#define slotmap_remove(a,id)  slotmap_remove_and(a,id,__item__,{})

// Removes an element with SLOT_ID 'id' from the slot map 'a' and handles the
// item in the attached block using name of 'item' for the pointer. The pointer is only
// provided for final access to the element - please do not store the pointer, it is useless
// to any subsequent calls.
#define slotmap_remove_and(a,id,item,...)  (!a ? 0 : ({ \
  __typeof__(a) item = slotmap_at(a,id); \
  if (item) { \
    __VA_ARGS__; \
    *((SLOTMAP_FREE *)item) = (SLOTMAP_FREE){item->version + 1, slotmap__frl(a)}; \
    slotmap__frl(a) = slotmap_index(id); \
    slotmap__frc(a)++; \
  } \
  item; \
}))

<<<<<<< HEAD
// Clean the slotmap's freelist (useful to do before looping the structure as an
// array, to avoid garbled entries which are from the freelist.)
#define slotmap_clean(a) (!a ? 0 : ({ \
  SLOT_ID x = slotmap__frl(a); \
  __typeof__(a) arr = slotmap_array(a); \
=======
// Burn the slotmap's freelist (useful to do before looping the structure as an
// array, to avoid garbled entries which are from the freelist.) I call this
// 'burn' because it's destructive: we can't regain these entries unless we
// rebuild the freelist somehow. So you really only want to do this before
// freeing.
#define slotmap_burn(a) (!a ? 0 : ({ \
  Q_ID x = slotmap__frl(a); \
  Q_IR *arr = slotmap_array(a); \
>>>>>>> cdf0daa4
  slotmap__frl(a) = SLOT_NONE_ID; \
  while (slotmap_index(x) != SLOTMAP_MAX_ID) { \
    SLOTMAP_FREE *free_item = (SLOTMAP_FREE *)(arr + x); \
    x = free_item->next_free; \
    *free_item = (SLOTMAP_FREE){0}; \
  } \
}))

// Fetch the beginning of the actual items.
#define slotmap_array(a)      ((__typeof__(a))(((SLOT_ID *)(a)) + 4))

//
// internal macros
//
#define slotmap__id(index,v)  (slotmap_index(index) | ((SLOT_ID)(v) << 24))
#define slotmap__siz(a)       ((SLOT_ID *)(a))[0]
#define slotmap__use(a)       ((SLOT_ID *)(a))[1]
#define slotmap__frl(a)       ((SLOT_ID *)(a))[2]
#define slotmap__frc(a)       ((SLOT_ID *)(a))[3]

#define slotmap__new(a,id,...)     ({ \
  __typeof__(a) __item__ = (__typeof__(a))slotmap__make((uint8_t **)&a, sizeof(*(a)), &id); \
  if (__item__) { \
    __VA_ARGS__; \
    __item__->version = (id >> 24); \
  } \
  __item__; \
})

#include <string.h>

//
// Makes room for a new element.
// Returns: A pointer to the new object or NULL if no further objects could be created.
//
static inline uint8_t *
slotmap__make(uint8_t **ary, size_t itemsize, SLOT_ID *idp)
{
  uint8_t *arr = *ary;
  SLOT_ID *p;
  SLOT_ID x;
  size_t used = 0, siz = 0, newsiz = 0;

  //
  // Reuse from the freelist.
  //
  if (arr) {
    x = slotmap__frl(arr);
    if (slotmap_index(x) != SLOTMAP_MAX_ID) {
      SLOTMAP_FREE *free_item = (SLOTMAP_FREE *)(slotmap_array(arr) + (x * itemsize));
      *idp = slotmap__id(x, free_item->version);
      slotmap__frc(arr)--;
      slotmap__frl(arr) = free_item->next_free;
      return (uint8_t *)free_item;
    } else {
      siz = slotmap__siz(arr);
      used = slotmap__use(arr);
    }
  }

  //
  // Allocate additional space
  //
  newsiz = SLOT_ALIGN(
    (SLOT_FLEX_SIZE(siz) * itemsize) +
    (sizeof(SLOT_ID) * 4), SLOT_ALIGN_SIZE);
  if (used == siz) {
    p = (SLOT_ID *)SLOT_REALLOC(arr, newsiz);
    x = (newsiz - (sizeof(SLOT_ID) * 4)) / itemsize;
    *ary = (uint8_t *)p;
    p[0] = x;
  } else {
    p = (SLOT_ID *)arr;
  }

  //
  // Expand the array by one element and give back an ID.
  //
  if (p) {
    if (!arr) {
      p[1] = p[3] = 0;
      p[2] = SLOT_NONE_ID;
    }
    *idp = x = p[1]++;
    arr = *ary;
    return slotmap_array(arr) + (x * itemsize);
  }

  *idp = SLOT_NONE_ID;
  return NULL;
}

#endif<|MERGE_RESOLUTION|>--- conflicted
+++ resolved
@@ -124,13 +124,6 @@
   item; \
 }))
 
-<<<<<<< HEAD
-// Clean the slotmap's freelist (useful to do before looping the structure as an
-// array, to avoid garbled entries which are from the freelist.)
-#define slotmap_clean(a) (!a ? 0 : ({ \
-  SLOT_ID x = slotmap__frl(a); \
-  __typeof__(a) arr = slotmap_array(a); \
-=======
 // Burn the slotmap's freelist (useful to do before looping the structure as an
 // array, to avoid garbled entries which are from the freelist.) I call this
 // 'burn' because it's destructive: we can't regain these entries unless we
@@ -138,8 +131,7 @@
 // freeing.
 #define slotmap_burn(a) (!a ? 0 : ({ \
   Q_ID x = slotmap__frl(a); \
-  Q_IR *arr = slotmap_array(a); \
->>>>>>> cdf0daa4
+  __typeof__(a) arr = slotmap_array(a); \
   slotmap__frl(a) = SLOT_NONE_ID; \
   while (slotmap_index(x) != SLOTMAP_MAX_ID) { \
     SLOTMAP_FREE *free_item = (SLOTMAP_FREE *)(arr + x); \
